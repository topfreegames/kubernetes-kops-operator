--- conflicted
+++ resolved
@@ -19,10 +19,8 @@
 import (
 	"context"
 	"fmt"
-<<<<<<< HEAD
 	"time"
-=======
->>>>>>> 1a122fd1
+
 
 	"github.com/go-logr/logr"
 	"github.com/pkg/errors"
