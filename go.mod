--- conflicted
+++ resolved
@@ -1,11 +1,6 @@
 module github.com/topfreegames/kubernetes-kops-operator
 
 go 1.21
-<<<<<<< HEAD
-
-toolchain go1.21.5
-=======
->>>>>>> d813d002
 
 require (
 	github.com/aws/aws-sdk-go-v2 v1.17.8
@@ -17,7 +12,6 @@
 	github.com/hashicorp/go-version v1.6.0
 	github.com/hashicorp/hc-install v0.4.0
 	github.com/hashicorp/terraform-exec v0.17.3
-<<<<<<< HEAD
 	github.com/onsi/ginkgo/v2 v2.13.0
 	github.com/onsi/gomega v1.28.1
 	github.com/pkg/errors v0.9.1
@@ -25,23 +19,10 @@
 	k8s.io/api v0.28.3
 	k8s.io/apimachinery v0.28.3
 	k8s.io/client-go v0.28.3
-	k8s.io/kops v1.27.1
-	k8s.io/kubectl v0.27.3
-	sigs.k8s.io/cluster-api v1.5.0
-	sigs.k8s.io/controller-runtime v0.16.3
-=======
-	github.com/onsi/ginkgo/v2 v2.11.0
-	github.com/onsi/gomega v1.27.10
-	github.com/pkg/errors v0.9.1
-	github.com/stretchr/testify v1.8.4
-	k8s.io/api v0.28.1
-	k8s.io/apimachinery v0.28.1
-	k8s.io/client-go v0.28.1
 	k8s.io/kops v1.28.4
 	k8s.io/kubectl v0.28.1
 	sigs.k8s.io/cluster-api v1.5.0
-	sigs.k8s.io/controller-runtime v0.16.1
->>>>>>> d813d002
+	sigs.k8s.io/controller-runtime v0.16.3
 )
 
 require (
@@ -66,10 +47,6 @@
 	github.com/go-task/slim-sprig v0.0.0-20230315185526-52ccab3ef572 // indirect
 	github.com/golang-jwt/jwt/v4 v4.5.0 // indirect
 	github.com/google/btree v1.1.2 // indirect
-<<<<<<< HEAD
-	github.com/google/gnostic v0.6.9 // indirect
-=======
->>>>>>> d813d002
 	github.com/google/gnostic-models v0.6.8 // indirect
 	github.com/google/pprof v0.0.0-20210720184732-4bb14d4b1be1 // indirect
 	github.com/google/s2a-go v0.1.5 // indirect
@@ -97,20 +74,6 @@
 	github.com/spf13/viper v1.16.0 // indirect
 	github.com/subosito/gotenv v1.4.2 // indirect
 	github.com/vbatts/tar-split v0.11.3 // indirect
-<<<<<<< HEAD
-	github.com/xlab/treeprint v1.1.0 // indirect
-	go.starlark.net v0.0.0-20221028183056-acb66ad56dd2 // indirect
-	golang.org/x/exp v0.0.0-20230522175609-2e198f4a06a1 // indirect
-	golang.org/x/tools v0.12.0 // indirect
-	google.golang.org/genproto/googleapis/rpc v0.0.0-20230530153820-e85fd2cbaebc // indirect
-	gotest.tools/v3 v3.4.0 // indirect
-	k8s.io/cli-runtime v0.27.3 // indirect
-	k8s.io/cloud-provider-aws v1.27.2 // indirect
-	k8s.io/cloud-provider-gcp/providers v0.26.2 // indirect
-	k8s.io/component-helpers v0.28.3 // indirect
-	k8s.io/mount-utils v0.27.3 // indirect
-	knative.dev/pkg v0.0.0-20230712131115-7051d301e7f4 // indirect
-=======
 	github.com/xlab/treeprint v1.2.0 // indirect
 	go.starlark.net v0.0.0-20230525235612-a134d8f9ddca // indirect
 	golang.org/x/exp v0.0.0-20230817173708-d852ddb80c63 // indirect
@@ -120,10 +83,9 @@
 	k8s.io/cli-runtime v0.28.1 // indirect
 	k8s.io/cloud-provider-aws v1.28.1 // indirect
 	k8s.io/cloud-provider-gcp/providers v0.27.1 // indirect
-	k8s.io/component-helpers v0.28.1 // indirect
+	k8s.io/component-helpers v0.28.3 // indirect
 	k8s.io/mount-utils v0.28.1 // indirect
-	knative.dev/pkg v0.0.0-20230502134655-db8a35330281 // indirect
->>>>>>> d813d002
+	knative.dev/pkg v0.0.0-20230712131115-7051d301e7f4 // indirect
 	sigs.k8s.io/gateway-api v0.7.0 // indirect
 	sigs.k8s.io/kustomize/api v0.13.5-0.20230601165947-6ce0bf390ce3 // indirect
 	sigs.k8s.io/kustomize/kyaml v0.14.3-0.20230601165947-6ce0bf390ce3 // indirect
@@ -171,13 +133,8 @@
 	github.com/gogo/protobuf v1.3.2 // indirect
 	github.com/golang/groupcache v0.0.0-20210331224755-41bb18bfe9da // indirect
 	github.com/golang/protobuf v1.5.3 // indirect
-<<<<<<< HEAD
 	github.com/google/go-cmp v0.6.0 // indirect
-	github.com/google/go-containerregistry v0.15.2 // indirect
-=======
-	github.com/google/go-cmp v0.5.9 // indirect
 	github.com/google/go-containerregistry v0.16.1 // indirect
->>>>>>> d813d002
 	github.com/google/go-querystring v1.1.0 // indirect
 	github.com/google/gofuzz v1.2.0 // indirect
 	github.com/google/uuid v1.3.1 // indirect
@@ -204,17 +161,10 @@
 	github.com/pelletier/go-toml v1.9.5 // indirect
 	github.com/pkg/sftp v1.13.6 // indirect
 	github.com/pmezard/go-difflib v1.0.0 // indirect
-<<<<<<< HEAD
 	github.com/prometheus/client_golang v1.17.0 // indirect
 	github.com/prometheus/client_model v0.5.0 // indirect
 	github.com/prometheus/common v0.44.0 // indirect
 	github.com/prometheus/procfs v0.11.1 // indirect
-=======
-	github.com/prometheus/client_golang v1.16.0 // indirect
-	github.com/prometheus/client_model v0.4.0 // indirect
-	github.com/prometheus/common v0.44.0 // indirect
-	github.com/prometheus/procfs v0.10.1 // indirect
->>>>>>> d813d002
 	github.com/sergi/go-diff v1.3.1 // indirect
 	github.com/shopspring/decimal v1.3.1 // indirect
 	github.com/sirupsen/logrus v1.9.3 // indirect
@@ -225,33 +175,19 @@
 	github.com/zclconf/go-cty v1.12.1 // indirect
 	go.opencensus.io v0.24.0 // indirect
 	go.uber.org/multierr v1.11.0 // indirect
-<<<<<<< HEAD
 	go.uber.org/zap v1.26.0
 	golang.org/x/crypto v0.14.0 // indirect
 	golang.org/x/net v0.17.0 // indirect
-	golang.org/x/oauth2 v0.10.0 // indirect
+	golang.org/x/oauth2 v0.11.0 // indirect
 	golang.org/x/sync v0.4.0 // indirect
-=======
-	go.uber.org/zap v1.25.0
-	golang.org/x/crypto v0.14.0 // indirect
-	golang.org/x/net v0.17.0 // indirect
-	golang.org/x/oauth2 v0.11.0 // indirect
-	golang.org/x/sync v0.3.0 // indirect
->>>>>>> d813d002
 	golang.org/x/sys v0.13.0 // indirect
 	golang.org/x/term v0.13.0 // indirect
 	golang.org/x/text v0.13.0 // indirect
 	golang.org/x/time v0.3.0 // indirect
 	gomodules.xyz/jsonpatch/v2 v2.4.0 // indirect
-<<<<<<< HEAD
-	google.golang.org/api v0.128.0 // indirect
-	google.golang.org/appengine v1.6.7 // indirect
-	google.golang.org/grpc v1.56.3 // indirect
-=======
 	google.golang.org/api v0.138.0 // indirect
 	google.golang.org/appengine v1.6.7 // indirect
 	google.golang.org/grpc v1.57.0 // indirect
->>>>>>> d813d002
 	google.golang.org/protobuf v1.31.0 // indirect
 	gopkg.in/gcfg.v1 v1.2.3 // indirect
 	gopkg.in/inf.v0 v0.9.1 // indirect
@@ -260,7 +196,6 @@
 	gopkg.in/warnings.v0 v0.1.2 // indirect
 	gopkg.in/yaml.v2 v2.4.0 // indirect
 	gopkg.in/yaml.v3 v3.0.1 // indirect
-<<<<<<< HEAD
 	k8s.io/apiextensions-apiserver v0.28.3 // indirect
 	k8s.io/apiserver v0.28.3 // indirect
 	k8s.io/cloud-provider v0.28.3 // indirect
@@ -269,18 +204,7 @@
 	k8s.io/csi-translation-lib v0.28.3 // indirect
 	k8s.io/klog/v2 v2.100.1
 	k8s.io/kube-openapi v0.0.0-20230717233707-2695361300d9 // indirect
-	k8s.io/utils v0.0.0-20230505201702-9f6742963106 // indirect
-=======
-	k8s.io/apiextensions-apiserver v0.28.0 // indirect
-	k8s.io/apiserver v0.28.1 // indirect
-	k8s.io/cloud-provider v0.28.0 // indirect
-	k8s.io/cluster-bootstrap v0.27.2 // indirect
-	k8s.io/component-base v0.28.1 // indirect
-	k8s.io/csi-translation-lib v0.28.0 // indirect
-	k8s.io/klog/v2 v2.100.1
-	k8s.io/kube-openapi v0.0.0-20230717233707-2695361300d9 // indirect
 	k8s.io/utils v0.0.0-20230726121419-3b25d923346b // indirect
->>>>>>> d813d002
 	sigs.k8s.io/json v0.0.0-20221116044647-bc3834ca7abd // indirect
 	sigs.k8s.io/structured-merge-diff/v4 v4.3.0 // indirect
 	sigs.k8s.io/yaml v1.3.0
